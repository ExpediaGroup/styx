/*
  Copyright (C) 2013-2020 Expedia Inc.

  Licensed under the Apache License, Version 2.0 (the "License");
  you may not use this file except in compliance with the License.
  You may obtain a copy of the License at

  http://www.apache.org/licenses/LICENSE-2.0

  Unless required by applicable law or agreed to in writing, software
  distributed under the License is distributed on an "AS IS" BASIS,
  WITHOUT WARRANTIES OR CONDITIONS OF ANY KIND, either express or implied.
  See the License for the specific language governing permissions and
  limitations under the License.
 */
package com.hotels.styx.client

import java.nio.charset.Charset
import java.util.concurrent.CountDownLatch
import java.util.concurrent.atomic.AtomicInteger

import com.github.tomakehurst.wiremock.client.ResponseDefinitionBuilder
import com.github.tomakehurst.wiremock.client.WireMock._
import com.hotels.styx.api.HttpHeaderNames.CONTENT_LENGTH
import com.hotels.styx.api.HttpResponseStatus.OK
import com.hotels.styx.api.LiveHttpRequest
import com.hotels.styx.api.LiveHttpRequest.get
import com.hotels.styx.api.extension.Origin._
import com.hotels.styx.api.extension.service.{BackendService, StickySessionConfig}
import com.hotels.styx.api.extension.{ActiveOrigins, Origin}
import com.hotels.styx.client.OriginsInventory.newOriginsInventoryBuilder
import com.hotels.styx.client.StyxBackendServiceClient.newHttpClientBuilder
import com.hotels.styx.client.loadbalancing.strategies.RoundRobinStrategy
import com.hotels.styx.client.retry.RetryNTimes
import com.hotels.styx.client.stickysession.StickySessionLoadBalancingStrategy
import com.hotels.styx.common.FreePorts.freePort
import com.hotels.styx.support.Support.requestContext
import com.hotels.styx.support.server.FakeHttpServer
import com.hotels.styx.support.server.UrlMatchingStrategies._
import io.micrometer.core.instrument.composite.CompositeMeterRegistry
import io.netty.channel.ChannelHandlerContext
import io.netty.handler.codec.http.HttpHeaders.Names._
import io.netty.handler.codec.http.HttpHeaders.Values._
import io.netty.handler.codec.http.LastHttpContent
import org.scalatest.{BeforeAndAfterAll, FunSuite, Matchers}
import org.slf4j.LoggerFactory
import reactor.core.publisher.Mono

class RetryHandlingSpec extends FunSuite with BeforeAndAfterAll with Matchers with OriginSupport {

  val LOGGER = LoggerFactory.getLogger(classOf[RetryHandlingSpec])

  val response = "Response From localhost"

<<<<<<< HEAD
  val meterRegistry = new SimpleMeterRegistry()
=======
  val metricsRegistry = new NoopMetricRegistry()
  val meterRegistry = new CompositeMeterRegistry()
>>>>>>> 646052c7

  val server1 = new FakeHttpServer(0, "app", "HEALTHY_ORIGIN_ONE")
  val server2 = new FakeHttpServer(0, "app", "HEALTHY_ORIGIN_TWO")

  var healthyOriginOne: Origin = _
  var healthyOriginTwo: Origin = _

  val originServer1 = new FakeHttpServer(0, "app", "ORIGIN_ONE")
  val originServer2 = new FakeHttpServer(0, "app", "ORIGIN_TWO")
  val originServer3 = new FakeHttpServer(0, "app", "ORIGIN_THREE")
  val originServer4 = new FakeHttpServer(0, "app", "ORIGIN_FOUR")

  var originOne: Origin = _
  var originTwo: Origin = _
  var originThree: Origin = _
  var originFour: Origin = _

  val unhealthyOriginOne: Origin = newOriginBuilder("localhost", freePort).id("UNHEALTHY_ORIGIN_ONE").build
  val unhealthyOriginTwo: Origin = newOriginBuilder("localhost", freePort).id("UNHEALTHY_ORIGIN_TWO").build
  val unhealthyOriginThree: Origin = newOriginBuilder("localhost", freePort).id("UNHEALTHY_ORIGIN_THREE").build

  var servers: List[FakeHttpServer] = _

  override def beforeAll() = {
    server1.start()
    healthyOriginOne = originFrom(server1)
    server1.stub(urlStartingWith("/"), aResponse
      .withStatus(200)
      .withHeader(CONTENT_LENGTH.toString, response.getBytes(Charset.defaultCharset()).size.toString)
      .withHeader("Stub-Origin-Info", healthyOriginOne.applicationInfo())
      .withBody(response)
    )

    server2.start()
    healthyOriginTwo = originFrom(server2)
    server2.stub(urlStartingWith("/"), aResponse
      .withStatus(200)
      .withHeader(CONTENT_LENGTH.toString, response.getBytes(Charset.defaultCharset()).size.toString)
      .withHeader("Stub-Origin-Info", healthyOriginOne.applicationInfo())
      .withBody(response)
    )

    originServer1.start()
    originOne = originFrom(originServer1)

    originServer2.start()
    originTwo = originFrom(originServer2)

    originServer3.start()
    originThree = originFrom(originServer3)

    originServer4.start()
    originFour = originFrom(originServer4)

    originServer2.start()
    originServer3.start()
    originServer4.start()
  }

  override protected def afterAll() = {
    server1.stop()
    server2.stop()
    originServer1.stop()
    originServer2.stop()
    originServer3.stop()
    originServer4.stop()
  }

  private def activeOrigins(backendService: BackendService) = newOriginsInventoryBuilder(meterRegistry, backendService).build()

  private def stickySessionStrategy(activeOrigins: ActiveOrigins) = new StickySessionLoadBalancingStrategy(
    activeOrigins,
    new RoundRobinStrategy(activeOrigins, activeOrigins.snapshot()))

  test("retries the next available origin on failure") {
    val backendService = new BackendService.Builder()
      .origins(unhealthyOriginOne, unhealthyOriginTwo, unhealthyOriginThree, healthyOriginTwo)
      .build()

    val client: StyxBackendServiceClient = newHttpClientBuilder(backendService.id)
      .meterRegistry(meterRegistry)
      .retryPolicy(new RetryNTimes(3))
      .loadBalancer(stickySessionStrategy(activeOrigins(backendService)))
      .build

    val response = Mono.from(client.sendRequest(get("/version.txt").build, requestContext())).block()
    response.status() should be (OK)
  }

  test("propagates the last observed exception if all retries failed") {
    val backendService = new BackendService.Builder()
      .origins(unhealthyOriginOne, unhealthyOriginTwo, unhealthyOriginThree)
      .build()
    val client: StyxBackendServiceClient = newHttpClientBuilder(backendService.id)
      .meterRegistry(meterRegistry)
      .loadBalancer(stickySessionStrategy(activeOrigins(backendService)))
      .retryPolicy(new RetryNTimes(2))
      .build
  }

  test("It should add sticky session id after a retry succeeded") {
    val StickySessionEnabled = new StickySessionConfig.Builder()
      .enabled(true)
      .build()

    val backendService = new BackendService.Builder()
      .origins(unhealthyOriginOne, unhealthyOriginTwo, unhealthyOriginThree, healthyOriginTwo)
      .stickySessionConfig(StickySessionEnabled)
      .build()

    val client: StyxBackendServiceClient = newHttpClientBuilder(backendService.id)
      .meterRegistry(meterRegistry)
      .retryPolicy(new RetryNTimes(3))
      .loadBalancer(stickySessionStrategy(activeOrigins(backendService)))
      .build

    val request: LiveHttpRequest = get("/version.txt").build

    val response = Mono.from(client.sendRequest(request, requestContext())).block()

    val cookie = response.cookie("styx_origin_generic-app").get()

    cookie.value() should be("HEALTHY_ORIGIN_TWO")
    cookie.path().get() should be("/")
    cookie.httpOnly() should be(true)
    cookie.maxAge().isPresent should be(true)
  }

  private def respondWithHeadersOnly(): ResponseDefinitionBuilder = aResponse
      .withStatus(200)
      .withHeader(TRANSFER_ENCODING, CHUNKED)

  private def doNotRespond(retryCount: AtomicInteger): (ChannelHandlerContext, Any) => Unit = {
    (ctx: ChannelHandlerContext, msg: scala.Any) => {
      if (msg.isInstanceOf[LastHttpContent]) {
        LOGGER.warn("Origin received request, but not responding.")
        retryCount.incrementAndGet
      }
    }
  }

  private def doNotRespond(latch: CountDownLatch, responseCount: AtomicInteger): (ChannelHandlerContext, Any) => Unit = {
    (ctx: ChannelHandlerContext, msg: scala.Any) => {
      if (msg.isInstanceOf[LastHttpContent]) {
        LOGGER.warn("Origin received request, but not responding.")
        responseCount.incrementAndGet
        latch.countDown()
      }
    }
  }
}<|MERGE_RESOLUTION|>--- conflicted
+++ resolved
@@ -52,12 +52,7 @@
 
   val response = "Response From localhost"
 
-<<<<<<< HEAD
-  val meterRegistry = new SimpleMeterRegistry()
-=======
-  val metricsRegistry = new NoopMetricRegistry()
   val meterRegistry = new CompositeMeterRegistry()
->>>>>>> 646052c7
 
   val server1 = new FakeHttpServer(0, "app", "HEALTHY_ORIGIN_ONE")
   val server2 = new FakeHttpServer(0, "app", "HEALTHY_ORIGIN_TWO")
