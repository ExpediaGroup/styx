--- conflicted
+++ resolved
@@ -15,7 +15,6 @@
  */
 package com.hotels.styx.client.applications.metrics;
 
-<<<<<<< HEAD
 import io.micrometer.core.instrument.Counter;
 import io.micrometer.core.instrument.MeterRegistry;
 import io.micrometer.core.instrument.MockClock;
@@ -24,26 +23,14 @@
 import io.micrometer.core.instrument.Timer;
 import io.micrometer.core.instrument.simple.SimpleConfig;
 import io.micrometer.core.instrument.simple.SimpleMeterRegistry;
-=======
-import com.codahale.metrics.Clock;
-import com.codahale.metrics.Counter;
-import com.codahale.metrics.Meter;
-import com.hotels.styx.api.Id;
-import com.hotels.styx.api.MetricRegistry;
-import com.hotels.styx.api.extension.Origin;
-import com.hotels.styx.api.metrics.codahale.CodaHaleMetricRegistry;
-import io.micrometer.core.instrument.simple.SimpleMeterRegistry;
-import org.junit.jupiter.api.AfterEach;
-import org.junit.jupiter.api.BeforeEach;
->>>>>>> 965a3793
 import org.junit.jupiter.api.Test;
 
 import java.time.Duration;
 import java.util.Collection;
 
 import static com.hotels.styx.client.applications.metrics.OriginMetrics.APP_TAG;
+import static com.hotels.styx.client.applications.metrics.OriginMetrics.CANCELLATION_COUNTER_NAME;
 import static com.hotels.styx.client.applications.metrics.OriginMetrics.ORIGIN_TAG;
-import static com.hotels.styx.client.applications.metrics.OriginMetrics.CANCELLATION_COUNTER_NAME;
 import static com.hotels.styx.client.applications.metrics.OriginMetrics.STATUS_CLASS_TAG;
 import static com.hotels.styx.client.applications.metrics.OriginMetrics.STATUS_COUNTER_NAME;
 import static com.hotels.styx.client.applications.metrics.OriginMetrics.STATUS_TAG;
@@ -210,41 +197,8 @@
         clock.add(Duration.ofMillis(100));
         timerSample.stop(originMetrics.timeToFirstByteTimer());
 
-<<<<<<< HEAD
         Timer latencyTimer = registry.get(OriginMetrics.TTFB_TIMER_NAME).tag(ORIGIN_TAG, "h1").tag(APP_TAG, APP_ID).timer();
         assertThat(latencyTimer.count(), is(1L));
         assertThat(latencyTimer.totalTime(MILLISECONDS), is(100.0));
-=======
-    private static class StubClock extends Clock {
-        private static final int CODAHALE_METER_ADVANCE_TIME_SECONDS = 5;
-        private long lastTick = 100;
-
-        @Override
-        public long getTick() {
-            return lastTick;
-        }
-
-        public void advance() {
-            lastTick += SECONDS.toNanos(CODAHALE_METER_ADVANCE_TIME_SECONDS + 1);
-        }
-    }
-
-    private static class StubClockMeterMetricRegistry extends CodaHaleMetricRegistry {
-        private final Clock clock;
-
-        public StubClockMeterMetricRegistry(Clock clock) {
-            super(new SimpleMeterRegistry());
-            this.clock = clock;
-        }
-
-        @Override
-        public Meter meter(String name) {
-            return getOrAdd(name, Meter.class, this::newMeter);
-        }
-
-        private Meter newMeter() {
-            return new Meter(clock);
-        }
->>>>>>> 965a3793
     }
 }