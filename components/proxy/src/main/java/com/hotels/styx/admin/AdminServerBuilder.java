/*
  Copyright (C) 2013-2019 Expedia Inc.

  Licensed under the Apache License, Version 2.0 (the "License");
  you may not use this file except in compliance with the License.
  You may obtain a copy of the License at

  http://www.apache.org/licenses/LICENSE-2.0

  Unless required by applicable law or agreed to in writing, software
  distributed under the License is distributed on an "AS IS" BASIS,
  WITHOUT WARRANTIES OR CONDITIONS OF ANY KIND, either express or implied.
  See the License for the specific language governing permissions and
  limitations under the License.
 */
package com.hotels.styx.admin;

import com.codahale.metrics.json.MetricsModule;
import com.google.common.collect.ImmutableSortedSet;
import com.hotels.styx.Environment;
import com.hotels.styx.StartupConfig;
import com.hotels.styx.StyxConfig;
import com.hotels.styx.admin.dashboard.DashboardData;
import com.hotels.styx.admin.dashboard.DashboardDataSupplier;
import com.hotels.styx.admin.handlers.CurrentRequestsHandler;
import com.hotels.styx.admin.handlers.IndexHandler;
import com.hotels.styx.admin.handlers.JVMMetricsHandler;
import com.hotels.styx.admin.handlers.JsonHandler;
import com.hotels.styx.admin.handlers.LoggingConfigurationHandler;
import com.hotels.styx.admin.handlers.MetricsHandler;
import com.hotels.styx.admin.handlers.OriginsHandler;
import com.hotels.styx.admin.handlers.OriginsInventoryHandler;
import com.hotels.styx.admin.handlers.PingHandler;
import com.hotels.styx.admin.handlers.PluginListHandler;
import com.hotels.styx.admin.handlers.PluginToggleHandler;
import com.hotels.styx.admin.handlers.RoutingObjectHandler;
import com.hotels.styx.admin.handlers.StartupConfigHandler;
import com.hotels.styx.admin.handlers.StyxConfigurationHandler;
import com.hotels.styx.admin.handlers.ThreadsHandler;
import com.hotels.styx.admin.handlers.VersionTextHandler;
import com.hotels.styx.admin.tasks.OriginsCommandHandler;
import com.hotels.styx.admin.tasks.OriginsReloadCommandHandler;
import com.hotels.styx.api.HttpHandler;
import com.hotels.styx.api.WebServiceHandler;
import com.hotels.styx.api.configuration.Configuration;
import com.hotels.styx.api.extension.service.BackendService;
import com.hotels.styx.api.extension.service.spi.Registry;
import com.hotels.styx.common.http.handler.HttpAggregator;
import com.hotels.styx.common.http.handler.HttpMethodFilteringHandler;
import com.hotels.styx.common.http.handler.HttpStreamer;
import com.hotels.styx.common.http.handler.StaticBodyHttpHandler;
import com.hotels.styx.proxy.plugin.NamedPlugin;
import com.hotels.styx.routing.RoutingObjectRecord;
import com.hotels.styx.routing.config.RoutingObjectFactory;
import com.hotels.styx.routing.db.StyxObjectStore;
import com.hotels.styx.server.AdminHttpRouter;
import com.hotels.styx.server.HttpServer;
import com.hotels.styx.server.handlers.ClassPathResourceHandler;
import com.hotels.styx.server.netty.NettyServerBuilderSpec;
import com.hotels.styx.server.netty.WebServerConnectorFactory;
import com.hotels.styx.server.track.CurrentRequestTracker;
import com.hotels.styx.startup.StyxServerComponents;
import org.slf4j.Logger;

import java.time.Duration;
import java.util.ArrayList;
import java.util.List;
import java.util.Map;
import java.util.Optional;
import java.util.function.BiFunction;

import static com.google.common.net.MediaType.HTML_UTF_8;
import static com.hotels.styx.admin.handlers.IndexHandler.Link.link;
import static com.hotels.styx.api.HttpMethod.POST;
import static java.lang.String.format;
import static java.util.Objects.requireNonNull;
import static java.util.concurrent.TimeUnit.MILLISECONDS;
import static java.util.concurrent.TimeUnit.SECONDS;
import static java.util.stream.Collectors.toList;
import static org.slf4j.LoggerFactory.getLogger;

/**
 * Builder for AdminServer.
 */
public class AdminServerBuilder {
    private static final Logger LOG = getLogger(AdminServerBuilder.class);
    private static final int MEGABYTE = 1024 * 1024;

    private final Environment environment;
    private final Configuration configuration;
    private final RoutingObjectFactory.Context routingObjectFactoryContext;
    private final StyxObjectStore<RoutingObjectRecord> routeDatabase;
    private final StartupConfig startupConfig;

    private Registry<BackendService> backendServicesRegistry;

    public AdminServerBuilder(StyxServerComponents serverComponents) {
        this.environment = requireNonNull(serverComponents.environment());
        this.routeDatabase = requireNonNull(serverComponents.routeDatabase());
        this.routingObjectFactoryContext = requireNonNull(serverComponents.routingObjectFactoryContext());
        this.configuration = this.environment.configuration();
        this.startupConfig = serverComponents.startupConfig();
    }

    public AdminServerBuilder backendServicesRegistry(Registry<BackendService> backendServicesRegistry) {
        this.backendServicesRegistry = requireNonNull(backendServicesRegistry);
        return this;
    }

    public HttpServer build() {
        LOG.info("event bus that will be used is {}", environment.eventBus());
        StyxConfig styxConfig = environment.configuration();
        AdminServerConfig adminServerConfig = styxConfig.adminServerConfig();

        return new NettyServerBuilderSpec("Admin", environment.serverEnvironment(), new WebServerConnectorFactory())
                .toNettyServerBuilder(adminServerConfig)
                .handlerFactory(() -> adminEndpoints(styxConfig, startupConfig))
                .build();
    }

    private HttpHandler adminEndpoints(StyxConfig styxConfig, StartupConfig startupConfig) {
        Optional<Duration> metricsCacheExpiration = styxConfig.adminServerConfig().metricsCacheExpiration();

        AdminHttpRouter httpRouter = new AdminHttpRouter();
        httpRouter.aggregate("/", new IndexHandler(indexLinkPaths()));
        httpRouter.aggregate("/version.txt", new VersionTextHandler(styxConfig.versionFiles(startupConfig)));
        httpRouter.aggregate("/admin", new IndexHandler(indexLinkPaths()));
        httpRouter.aggregate("/admin/ping", new PingHandler());
        httpRouter.aggregate("/admin/threads", new ThreadsHandler());
        httpRouter.aggregate("/admin/current_requests", new CurrentRequestsHandler(CurrentRequestTracker.INSTANCE));
        MetricsHandler metricsHandler = new MetricsHandler(environment.metricRegistry(), metricsCacheExpiration);
        httpRouter.aggregate("/admin/metrics", metricsHandler);
        httpRouter.aggregate("/admin/metrics/", metricsHandler);
        httpRouter.aggregate("/admin/configuration", new StyxConfigurationHandler(configuration));
        httpRouter.aggregate("/admin/configuration/origins", new OriginsHandler(backendServicesRegistry));
        httpRouter.aggregate("/admin/jvm", new JVMMetricsHandler(environment.metricRegistry(), metricsCacheExpiration));
        httpRouter.aggregate("/admin/origins/status", new OriginsInventoryHandler(environment.eventBus()));
        httpRouter.aggregate("/admin/configuration/logging", new LoggingConfigurationHandler(startupConfig.logConfigLocation()));
        httpRouter.aggregate("/admin/configuration/startup", new StartupConfigHandler(startupConfig));

        RoutingObjectHandler routingObjectHandler = new RoutingObjectHandler(routeDatabase, routingObjectFactoryContext);
        httpRouter.aggregate("/admin/routing", routingObjectHandler);
        httpRouter.aggregate("/admin/routing/", routingObjectHandler);

        // Dashboard
        httpRouter.aggregate("/admin/dashboard/data.json", dashboardDataHandler(styxConfig));
        httpRouter.aggregate("/admin/dashboard/", new ClassPathResourceHandler("/admin/dashboard/"));

        // Tasks
        httpRouter.aggregate("/admin/tasks/origins/reload", new HttpMethodFilteringHandler(POST, new OriginsReloadCommandHandler(backendServicesRegistry)));
        httpRouter.aggregate("/admin/tasks/origins", new HttpMethodFilteringHandler(POST, new OriginsCommandHandler(environment.eventBus())));
        httpRouter.aggregate("/admin/tasks/plugin/", new PluginToggleHandler(environment.configStore()));

        // Plugins Handler

        environment.configStore().watchAll("plugins", NamedPlugin.class)
                .forEach(entry -> {
                    NamedPlugin namedPlugin = entry.value();

                    routesForPlugin(namedPlugin).forEach(route ->
                            httpRouter.stream(route.path(), route.handler()));
                });

        httpRouter.aggregate("/admin/plugins", new PluginListHandler(environment.configStore()));
        return httpRouter;
    }

    private JsonHandler<DashboardData> dashboardDataHandler(StyxConfig styxConfig) {
        return new JsonHandler<>(new DashboardDataSupplier(backendServicesRegistry, environment, styxConfig),
                Optional.of(Duration.ofSeconds(10)),
                new MetricsModule(SECONDS, MILLISECONDS, false));
    }

    private static Iterable<IndexHandler.Link> indexLinkPaths() {
        return ImmutableSortedSet.of(
                link("version.txt", "/version.txt"),
                link("Ping", "/admin/ping"),
                link("Threads", "/admin/threads"),
                link("Current Requests", "/admin/current_requests?withStackTrace=true"),
                link("Metrics", "/admin/metrics?pretty"),
                link("Configuration", "/admin/configuration?pretty"),
                link("Log Configuration", "/admin/configuration/logging"),
                link("Origins Configuration", "/admin/configuration/origins?pretty"),
                link("Startup Configuration", "/admin/configuration/startup"),
                link("JVM", "/admin/jvm?pretty"),
                link("Origins Status", "/admin/origins/status?pretty"),
                link("Dashboard", "/admin/dashboard/index.html"),
                link("Plugins", "/admin/plugins"));
    }

    private static List<Route> routesForPlugin(NamedPlugin namedPlugin) {
        List<PluginAdminEndpointRoute> routes = pluginAdminEndpointRoutes(namedPlugin);

        List<IndexHandler.Link> endpointLinks = routes.stream()
                .map(PluginAdminEndpointRoute::link)
                .collect(toList());

        WebServiceHandler handler = endpointLinks.isEmpty()
                ? new StaticBodyHttpHandler(HTML_UTF_8, format("This plugin (%s) does not expose any admin interfaces", namedPlugin.name()))
                : new IndexHandler(endpointLinks);

        Route indexRoute = new Route(pluginPath(namedPlugin), new HttpAggregator(MEGABYTE, handler));

        return concatenate(indexRoute, routes);
    }

    private static <T> List<T> concatenate(T item, List<? extends T> items) {
        List<T> list = new ArrayList<>(items.size() + 1);
        list.add(item);
        list.addAll(items);
        return list;
    }

    private static String pluginPath(NamedPlugin namedPlugin) {
        return "/admin/plugins/" + namedPlugin.name();
    }

    private static List<PluginAdminEndpointRoute> pluginAdminEndpointRoutes(NamedPlugin namedPlugin) {
        Map<String, HttpHandler> adminInterfaceHandlers = namedPlugin.adminInterfaceHandlers();

        return mapToList(adminInterfaceHandlers, (relativePath, handler) ->
<<<<<<< HEAD
                createPluginAdminEndpointRoute(namedPlugin, relativePath, handler));
    }

    private static PluginAdminEndpointRoute createPluginAdminEndpointRoute(NamedPlugin namedPlugin, String relativePath, HttpHandler handler) {
        HttpStreamer httpStreamer = new HttpStreamer(MEGABYTE, handler);
        return new PluginAdminEndpointRoute(namedPlugin, relativePath, httpStreamer);
=======
                new PluginAdminEndpointRoute(namedPlugin, relativePath, handler));
>>>>>>> 5cced0a7
    }

    // allows key and value to be labelled in lambda instead of having to use Entry.getKey, Entry.getValue
    private static <K, V, T> List<T> mapToList(Map<K, V> map, BiFunction<K, V, T> function) {
        return map.entrySet().stream()
                .map(entry -> function.apply(entry.getKey(), entry.getValue()))
                .collect(toList());
    }

    private static class Route {
        private final String path;
        private final HttpHandler handler;

        Route(String path, HttpHandler handler) {
            this.path = path;
            this.handler = handler;
        }

        String path() {
            return path;
        }

        HttpHandler handler() {
            return handler;
        }
    }

    private static class PluginAdminEndpointRoute extends Route {
        private final NamedPlugin namedPlugin;

        PluginAdminEndpointRoute(NamedPlugin namedPlugin, String relativePath, HttpHandler handler) {
            super(pluginAdminEndpointPath(namedPlugin, relativePath), handler);

            this.namedPlugin = namedPlugin;
        }

        static String pluginAdminEndpointPath(NamedPlugin namedPlugin, String relativePath) {
            return pluginPath(namedPlugin) + "/" + dropFirstForwardSlash(relativePath);
        }

        static String dropFirstForwardSlash(String key) {
            return key.charAt(0) == '/' ? key.substring(1) : key;
        }

        String linkLabel() {
            String relativePath = path().substring(pluginPath(namedPlugin).length() + 1);

            return namedPlugin.name() + ": " + dropFirstForwardSlash(relativePath);
        }

        IndexHandler.Link link() {
            return IndexHandler.Link.link(linkLabel(), path());
        }
    }
}<|MERGE_RESOLUTION|>--- conflicted
+++ resolved
@@ -219,16 +219,7 @@
         Map<String, HttpHandler> adminInterfaceHandlers = namedPlugin.adminInterfaceHandlers();
 
         return mapToList(adminInterfaceHandlers, (relativePath, handler) ->
-<<<<<<< HEAD
-                createPluginAdminEndpointRoute(namedPlugin, relativePath, handler));
-    }
-
-    private static PluginAdminEndpointRoute createPluginAdminEndpointRoute(NamedPlugin namedPlugin, String relativePath, HttpHandler handler) {
-        HttpStreamer httpStreamer = new HttpStreamer(MEGABYTE, handler);
-        return new PluginAdminEndpointRoute(namedPlugin, relativePath, httpStreamer);
-=======
                 new PluginAdminEndpointRoute(namedPlugin, relativePath, handler));
->>>>>>> 5cced0a7
     }
 
     // allows key and value to be labelled in lambda instead of having to use Entry.getKey, Entry.getValue
