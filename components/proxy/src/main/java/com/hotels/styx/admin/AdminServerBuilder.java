--- conflicted
+++ resolved
@@ -172,22 +172,7 @@
                             .forEach(route -> httpRouter.stream(route.path(), route.handler()));
                 });
 
-<<<<<<< HEAD
-        httpRouter.aggregate("/admin/plugins", new PluginListHandler(environment.configStore()));
-=======
-        providerDatabase.entrySet().forEach(record -> {
-            String root = "providers";
-            String extensionName = record.getKey();
-            StyxService styxService = record.getValue().component4();
-
-            extensionEndpoints(root, extensionName, styxService.adminInterfaceHandlers(adminPath(root, extensionName)))
-                    .forEach(route -> httpRouter.stream(route.path(), route.handler()));
-        });
-
-        httpRouter.aggregate("/admin/providers", new ProviderListHandler(providerDatabase));
-
         httpRouter.aggregate("/admin/plugins", new PluginListHandler(environment.plugins()));
->>>>>>> 3a3fbb2d
 
         ProviderRoutingHandler providerHandler = new ProviderRoutingHandler("/admin/providers", providerDatabase);
         httpRouter.aggregate("/admin/providers", providerHandler);
