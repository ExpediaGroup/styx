/*
  Copyright (C) 2013-2020 Expedia Inc.

  Licensed under the Apache License, Version 2.0 (the "License");
  you may not use this file except in compliance with the License.
  You may obtain a copy of the License at

  http://www.apache.org/licenses/LICENSE-2.0

  Unless required by applicable law or agreed to in writing, software
  distributed under the License is distributed on an "AS IS" BASIS,
  WITHOUT WARRANTIES OR CONDITIONS OF ANY KIND, either express or implied.
  See the License for the specific language governing permissions and
  limitations under the License.
 */
package com.hotels.styx.client

import com.github.tomakehurst.wiremock.client.WireMock.{get => _, _}
import com.hotels.styx.api.HttpResponseStatus.OK
import com.hotels.styx.api.HttpResponse
import com.hotels.styx.api.LiveHttpRequest.get
import com.hotels.styx.api.extension.ActiveOrigins
import com.hotels.styx.api.extension.Origin.newOriginBuilder
import com.hotels.styx.api.extension.service.BackendService
import com.hotels.styx.client.OriginsInventory.newOriginsInventoryBuilder
import com.hotels.styx.client.StyxBackendServiceClient.newHttpClientBuilder
import com.hotels.styx.client.loadbalancing.strategies.RoundRobinStrategy
import com.hotels.styx.support.ResourcePaths.fixturesHome
import com.hotels.styx.support.backends.FakeHttpServer
import com.hotels.styx.support.configuration.{ConnectionPoolSettings, HttpBackend, Origins, StyxConfig}
import com.hotels.styx.support.server.UrlMatchingStrategies._
import com.hotels.styx.{DefaultStyxConfiguration, StyxProxySpec}
import org.hamcrest.MatcherAssert._
import org.hamcrest.Matchers._
import org.scalatest.FunSpec
import org.scalatest.concurrent.Eventually
import reactor.core.publisher.Mono
import com.hotels.styx.support.Support.requestContext

import scala.concurrent.duration._

class ExpiringConnectionSpec extends FunSpec
  with DefaultStyxConfiguration
  with StyxProxySpec
  with Eventually {

  override lazy val styxConfig = StyxConfig(
    yamlText =
      """
        |debug-request-id-prefix: "ExpiringConnectionSpec"
        |request-logging:
        |  inbound:
        |    enabled: True
        |    longFormat: True
        |  outbound:
        |    enabled: True
        |    longFormat: True
        |""".stripMargin,
<<<<<<< HEAD
    logbackXmlLocation = fixturesHome(this.getClass, "/conf/logback/logback-debug.xml")
=======
    logbackXmlLocation = fixturesHome(this.getClass, "/conf/logback/logback-instrumentation.xml")
>>>>>>> c65540df
  )

  val mockServer = FakeHttpServer.HttpStartupConfig()
    .start()
    .stub(urlStartingWith("/app1"), aResponse
      .withStatus(200)
    )

  var pooledClient: StyxBackendServiceClient = _

  override protected def beforeAll(): Unit = {
    super.beforeAll()

    styxServer.setBackends(
      "/app1" -> HttpBackend("appOne", Origins(mockServer), responseTimeout = 5.seconds,
        connectionPoolConfig = ConnectionPoolSettings(connectionExpirationSeconds = 1L))
    )

    val backendService = new BackendService.Builder()
      .origins(newOriginBuilder("localhost", styxServer.httpPort).build())
      .build()

    pooledClient = newHttpClientBuilder(backendService.id)
      .loadBalancer(roundRobinStrategy(activeOrigins(backendService)))
      .build
  }

  override protected def afterEach(): Unit = {
    println("Metrics from ExpiringConnectionSpec: \n" + styxServer.metricsSnapshot)
  }

  override protected def afterAll(): Unit = {
    mockServer.stop()
    super.afterAll()
  }

  it("Should expire connection after 1 second") {
<<<<<<< HEAD
    val request1 = get(styxServer.routerURL("/app1")).id("ExpiringConnectionSpec-1").build()

    val response1 = Mono.from(pooledClient.sendRequest(request1, requestContext())).block()
=======
    val response1: HttpResponse = Mono.from(pooledClient.sendRequest(
      get(styxServer.routerURL("/app1/1")).build(),
      requestContext()))
      .flatMap(r => Mono.from(r.aggregate(1024)))
      .block()
>>>>>>> c65540df

    assertThat(response1.status(), is(OK))

    eventually(timeout(1.seconds)) {
      styxServer.metricsSnapshot.gauge(s"origins.appOne.generic-app-01.connectionspool.available-connections").get should be(1)
      styxServer.metricsSnapshot.gauge(s"origins.appOne.generic-app-01.connectionspool.connections-closed").get should be(0)
    }

    Thread.sleep(1000)

<<<<<<< HEAD
    val request2 = get(styxServer.routerURL("/app1")).id("ExpiringConnectionSpec-2").build()
    val response2 = Mono.from(pooledClient.sendRequest(request2, requestContext())).block()
=======
    val response2: HttpResponse = Mono.from(pooledClient.sendRequest(
      get(styxServer.routerURL("/app1/2")).build(),
      requestContext()))
      .flatMap(r => Mono.from(r.aggregate(1024)))
      .block()

>>>>>>> c65540df
    assertThat(response2.status(), is(OK))

    eventually(timeout(2.seconds)) {
      withClue("A connection should be available in pool") {
        styxServer.metricsSnapshot.gauge(s"origins.appOne.generic-app-01.connectionspool.available-connections").get should be(1)
      }

      withClue("A previous connection should have been terminated") {
        styxServer.metricsSnapshot.gauge(s"origins.appOne.generic-app-01.connectionspool.connections-terminated").get should be(1)
      }
    }
  }

  def activeOrigins(backendService: BackendService): ActiveOrigins = newOriginsInventoryBuilder(backendService).build()

  def roundRobinStrategy(activeOrigins: ActiveOrigins): RoundRobinStrategy = new RoundRobinStrategy(activeOrigins, activeOrigins.snapshot())
}<|MERGE_RESOLUTION|>--- conflicted
+++ resolved
@@ -56,11 +56,7 @@
         |    enabled: True
         |    longFormat: True
         |""".stripMargin,
-<<<<<<< HEAD
-    logbackXmlLocation = fixturesHome(this.getClass, "/conf/logback/logback-debug.xml")
-=======
     logbackXmlLocation = fixturesHome(this.getClass, "/conf/logback/logback-instrumentation.xml")
->>>>>>> c65540df
   )
 
   val mockServer = FakeHttpServer.HttpStartupConfig()
@@ -98,17 +94,11 @@
   }
 
   it("Should expire connection after 1 second") {
-<<<<<<< HEAD
-    val request1 = get(styxServer.routerURL("/app1")).id("ExpiringConnectionSpec-1").build()
-
-    val response1 = Mono.from(pooledClient.sendRequest(request1, requestContext())).block()
-=======
     val response1: HttpResponse = Mono.from(pooledClient.sendRequest(
       get(styxServer.routerURL("/app1/1")).build(),
       requestContext()))
       .flatMap(r => Mono.from(r.aggregate(1024)))
       .block()
->>>>>>> c65540df
 
     assertThat(response1.status(), is(OK))
 
@@ -117,19 +107,14 @@
       styxServer.metricsSnapshot.gauge(s"origins.appOne.generic-app-01.connectionspool.connections-closed").get should be(0)
     }
 
-    Thread.sleep(1000)
+    Thread.sleep(2000)
 
-<<<<<<< HEAD
-    val request2 = get(styxServer.routerURL("/app1")).id("ExpiringConnectionSpec-2").build()
-    val response2 = Mono.from(pooledClient.sendRequest(request2, requestContext())).block()
-=======
     val response2: HttpResponse = Mono.from(pooledClient.sendRequest(
       get(styxServer.routerURL("/app1/2")).build(),
       requestContext()))
       .flatMap(r => Mono.from(r.aggregate(1024)))
       .block()
 
->>>>>>> c65540df
     assertThat(response2.status(), is(OK))
 
     eventually(timeout(2.seconds)) {
