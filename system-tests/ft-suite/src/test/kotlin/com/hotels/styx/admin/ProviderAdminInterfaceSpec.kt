--- conflicted
+++ resolved
@@ -198,12 +198,6 @@
             scenario("The new admin endpoint returns status information without server restart") {
                 val responseA = styxServer.adminRequest("/admin/providers/appA-monitor/status")
                 responseA.status() shouldBe NOT_FOUND
-<<<<<<< HEAD
-                val responseB = styxServer.adminRequest("/admin/providers/appB-monitor/status")
-                responseB.status() shouldBe OK
-                responseB.header(CONTENT_TYPE).get().toLowerCase() shouldBe APPLICATION_JSON.toString().toLowerCase()
-                responseB.bodyAs(UTF_8) shouldBe "{ name: \"HealthCheckMonitoringService-appB\" status: \"RUNNING\" }"
-=======
 
                 eventually(3.seconds) {
                     styxServer.adminRequest("/admin/providers/appB-monitor/status")
@@ -213,7 +207,6 @@
                                 it.bodyAs(UTF_8) shouldBe "{ name: \"HealthCheckMonitoringService-appB\" status: \"RUNNING\" }"
                             }
                 }
->>>>>>> f9b57eaa
             }
 
             scenario("Endpoints for dynamically removed Styx services are not listed in the Admin interface") {
