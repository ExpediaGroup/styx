/*
  Copyright (C) 2013-2020 Expedia Inc.

  Licensed under the Apache License, Version 2.0 (the "License");
  you may not use this file except in compliance with the License.
  You may obtain a copy of the License at

  http://www.apache.org/licenses/LICENSE-2.0

  Unless required by applicable law or agreed to in writing, software
  distributed under the License is distributed on an "AS IS" BASIS,
  WITHOUT WARRANTIES OR CONDITIONS OF ANY KIND, either express or implied.
  See the License for the specific language governing permissions and
  limitations under the License.
 */
package com.hotels.styx.routing

import com.github.tomakehurst.wiremock.client.WireMock
import com.github.tomakehurst.wiremock.client.WireMock.aResponse
import com.github.tomakehurst.wiremock.client.WireMock.urlMatching
import com.hotels.styx.api.HttpHeaderNames.HOST
import com.hotels.styx.api.HttpRequest.get
import com.hotels.styx.api.HttpResponseStatus.BAD_GATEWAY
import com.hotels.styx.api.HttpResponseStatus.CREATED
import com.hotels.styx.api.HttpResponseStatus.GATEWAY_TIMEOUT
import com.hotels.styx.api.HttpResponseStatus.OK
import com.hotels.styx.client.StyxHttpClient
import com.hotels.styx.server.HttpConnectorConfig
import com.hotels.styx.servers.MockOriginServer
import com.hotels.styx.support.ResourcePaths
import com.hotels.styx.support.StyxServerProvider
import com.hotels.styx.support.metrics
import com.hotels.styx.support.newRoutingObject
import com.hotels.styx.support.proxyHttpHostHeader
import com.hotels.styx.support.proxyHttpsHostHeader
import com.hotels.styx.support.removeRoutingObject
import com.hotels.styx.support.threadCount
import com.hotels.styx.support.wait
import io.kotlintest.IsolationMode
import io.kotlintest.Spec
import io.kotlintest.TestCase
import io.kotlintest.TestResult
import io.kotlintest.TestStatus
import io.kotlintest.eventually
import io.kotlintest.matchers.beGreaterThan
import io.kotlintest.matchers.beLessThan
import io.kotlintest.matchers.numerics.shouldBeInRange
import io.kotlintest.matchers.types.shouldBeNull
import io.kotlintest.matchers.withClue
import io.kotlintest.seconds
import io.kotlintest.shouldBe
import io.kotlintest.specs.FeatureSpec
import org.slf4j.LoggerFactory
import java.nio.charset.StandardCharsets.UTF_8
import kotlin.system.measureTimeMillis

class HostProxySpec : FeatureSpec() {
    val LOGGER = LoggerFactory.getLogger("HostProxySpec")

    // Enforce one instance for the test spec.
    // Run the tests sequentially:
    override fun isolationMode(): IsolationMode = IsolationMode.SingleInstance

    override fun beforeSpec(spec: Spec) {
        testServer.restart()
        styxServer.restart()
    }

    override fun afterSpec(spec: Spec) {
        styxServer.stop()
        mockServer.stop()
        testServer.stop()
    }

    override fun afterTest(testCase: TestCase, result: TestResult) {
        super.afterTest(testCase, result)

        when (result.status) {
            TestStatus.Error -> {
                LOGGER.info("HostProxySpec: Error: Styx server : {}", styxServer().metrics())
                LOGGER.info("HostProxySpec: Error: Test server : {}", testServer().metrics())
            }
            TestStatus.Failure -> {
                LOGGER.info("HostProxySpec: Failure: Styx server : {}", styxServer().metrics())
                LOGGER.info("HostProxySpec: Failure: Test server : {}", testServer().metrics())
            }
            else -> { }
        }
    }

    init {
        // There are other tests that set the JVM system property io.netty.eventLoopThreads=16,
        // thus potentially affecting and breaking this test.
        feature("!Executor thread pool") {
            scenario("Runs on StyxHttpClient global thread pool") {
                testServer.restart()
                styxServer.restart()

                for (i in 1..4) {
                    styxServer().newRoutingObject("hostProxy", """
                           type: HostProxy
                           config:
                             host: localhost:${mockServer.port()}
                        """.trimIndent()) shouldBe CREATED

                    client.send(get("/").header(HOST, styxServer().proxyHttpHostHeader()).build())
                            .wait()!!
                            .status() shouldBe OK

                    styxServer().removeRoutingObject("hostProxy")
                }

                withClue("Thread count") {
                    threadCount("Styx-Client-Global") shouldBe 2
                }
            }
        }

        feature("Proxying requests") {
            scenario("Response Timeout") {
                styxServer().newRoutingObject("hostProxy", """
                           type: HostProxy
                           config:
                             host: localhost:${mockServer.port()}
                             responseTimeoutMillis: 600
                        """.trimIndent()) shouldBe CREATED

                measureTimeMillis {
                    client.send(get("/slow/n")
                            .header(HOST, styxServer().proxyHttpHostHeader())
                            .build())
                            .wait()!!
                            .status() shouldBe GATEWAY_TIMEOUT
                }.let { delay ->
                    delay shouldBe (beGreaterThan(600) and beLessThan(1000))
                }
            }

            scenario("Applies TLS settings") {
                styxServer().newRoutingObject("hostProxy", """
                        type: HostProxy
                        config:
                          host: ${testServer.get().proxyHttpsHostHeader()}
                          tlsSettings:
                            trustAllCerts: true
                            sslProvider: JDK
                    """.trimIndent())

                client.send(get("/")
                        .header(HOST, styxServer().proxyHttpHostHeader())
                        .build())
                        .wait()
                        .let {
                            it!!.status() shouldBe OK
                            it.bodyAs(UTF_8) shouldBe "Hello - HTTPS"
                        }
            }

            scenario("Applies max header size settings") {
                val maxHeaderSize = 20
                styxServer().newRoutingObject("hostProxy", """
                           type: HostProxy
                           config:
                             host: ${testServer().proxyHttpHostHeader()}
                             maxHeaderSize: $maxHeaderSize
                           """.trimIndent()) shouldBe CREATED

                client.send(get("/")
                        .header(HOST, styxServer().proxyHttpHostHeader())
                        .build())
                        .wait()!!
                        .status() shouldBe BAD_GATEWAY
            }

        }


        feature("Connection pooling") {
            scenario("Pools connections") {
                testServer.restart()
                styxServer.restart()

                styxServer().newRoutingObject("hostProxy", """
                           type: HostProxy
                           config:
                             host: localhost:${testServer().proxyHttpAddress().port}
                             connectionPool:
                               maxConnectionsPerHost: 2
                               maxPendingConnectionsPerHost: 10
                               pendingConnectionTimeoutMillis: 15000
                           """.trimIndent()) shouldBe CREATED

<<<<<<< HEAD
                val requestFutures = (1..10)
                        .map { "/$it" }
                        .map { it to client.send(get(it).header(HOST, styxServer().proxyHttpHostHeader()).build()) }
=======
                val requestFutures = (1..10).map {
                    client.send(get("/")
                        .header(HOST, styxServer().proxyHttpHostHeader())
                        .build()) }
>>>>>>> 613b5950

                requestFutures
                        .forEach { (url, future) ->
                            val clientResponse = future.wait()
                            LOGGER.info("Response: $url -> ${clientResponse!!.status()}")
                            clientResponse.status() shouldBe OK
                            clientResponse.bodyAs(UTF_8) shouldBe "Hello - HTTP"
                        }

                withClue("Origin connections.total-connections") {
                    testServer().metrics().let {
                        (it["connections.total-connections"]!!.get("count") as Int) shouldBeInRange 1..2
                    }
                }

                withClue("Styx Server routing.objects.hostProxy.connectionspool.connection-attempts") {
                    styxServer().metrics().let {
                        (it["routing.objects.hostProxy.connectionspool.connection-attempts"]!!.get("value") as Int) shouldBeInRange 1..2
                    }
                }
            }

            scenario("Applies connection expiration settings") {
                val connectinExpiryInSeconds = 1
                testServer.restart()
                styxServer.restart()

                styxServer().newRoutingObject("hostProxy", """
                           type: HostProxy
                           config:
                             host: ${testServer().proxyHttpHostHeader()}
                             connectionPool:
                               maxConnectionsPerHost: 2
                               maxPendingConnectionsPerHost: 10
                               connectionExpirationSeconds: $connectinExpiryInSeconds
                           """.trimIndent()) shouldBe CREATED

                client.send(get("/")
                        .header(HOST, styxServer().proxyHttpHostHeader())
                        .build())
                        .wait()!!
                        .status() shouldBe OK

                eventually(1.seconds, AssertionError::class.java) {
                    styxServer().metrics().let {
                        it["routing.objects.hostProxy.connectionspool.available-connections"]!!.get("value") shouldBe 1
                        it["routing.objects.hostProxy.connectionspool.connections-closed"]!!.get("value") shouldBe 0
                    }
                }

                // Wait for connection to expiry
                Thread.sleep(connectinExpiryInSeconds*1000L)

                client.send(get("/")
                        .header(HOST, styxServer().proxyHttpHostHeader())
                        .build())
                        .wait()!!
                        .status() shouldBe OK

                eventually(1.seconds, AssertionError::class.java) {
                    styxServer().metrics().let {
                        it["routing.objects.hostProxy.connectionspool.available-connections"]!!.get("value") shouldBe 1
                        it["routing.objects.hostProxy.connectionspool.connections-terminated"]!!.get("value") shouldBe 1
                    }
                }
            }
        }


        feature("Metrics collecting") {

            scenario("Restart servers and configure hostProxy object") {
                testServer.restart()
                styxServer.restart()

                styxServer().newRoutingObject("hostProxy", """
                                type: HostProxy
                                config:
                                  host: localhost:${mockServer.port()}
                                """.trimIndent()) shouldBe CREATED
            }

            scenario("... and send request") {
                client.send(get("/")
                        .header(HOST, styxServer().proxyHttpHostHeader())
                        .build())
                        .wait()
                        .let {
                            it!!.status() shouldBe OK
                            it.bodyAs(UTF_8) shouldBe "mock-server-01"
                        }
            }

            scenario("... and provides connection pool metrics") {
                styxServer().metrics().let {
                    it["routing.objects.hostProxy.connectionspool.connection-attempts"]!!.get("value") shouldBe 1
                }
            }

            scenario("... and provides origin and application metrics") {
                styxServer().metrics().let {
                    it["routing.objects.hostProxy.requests.response.status.200"]!!.get("count") shouldBe 1
                    it["routing.objects.hostProxy.connectionspool.connection-attempts"]!!.get("value") shouldBe 1
                }
            }

            scenario("... and unregisters connection pool metrics") {
                styxServer().removeRoutingObject("hostProxy")

                eventually(2.seconds, AssertionError::class.java) {
                    styxServer().metrics().let {
                        it["routing.objects.hostproxy.connectionspool.connection-attempts"].shouldBeNull()
                    }
                }
            }

            // Continues from previous test
            scenario("!Unregisters origin/application metrics") {
                // TODO: Not supported yet. An existing issue within styx.

                eventually(2.seconds, AssertionError::class.java) {
                    styxServer().metrics().let {
                        it["routing.objects.hostProxy.requests.response.status.200"].shouldBeNull()
                        it["routing.objects.hostProxy.localhost:${mockServer.port()}.requests.response.status.200"].shouldBeNull()
                    }
                }
            }
        }


        feature("Metrics collecting with metric prefix") {

            scenario("Restart servers and configure hostProxy object with metric prefix") {
                testServer.restart()
                styxServer.restart()

                styxServer().newRoutingObject("hostProxy", """
                                type: HostProxy
                                config:
                                  host: localhost:${mockServer.port()}
                                  metricPrefix: origins.myApp
                                """.trimIndent()) shouldBe CREATED
            }

            scenario("... and send request") {
                client.send(get("/")
                        .header(HOST, styxServer().proxyHttpHostHeader())
                        .build())
                        .wait()
                        .let {
                            it!!.status() shouldBe OK
                            it.bodyAs(UTF_8) shouldBe "mock-server-01"
                        }
            }

            scenario("... and provides connection pool metrics with metric prefix") {
                styxServer().metrics().let {
                    it["origins.myApp.hostProxy.connectionspool.connection-attempts"]!!.get("value") shouldBe 1
                }
            }

            scenario("... and provides origin/application metrics with metric prefix") {
                styxServer().metrics().let {
                    it["origins.myApp.hostProxy.requests.response.status.200"]!!.get("count") shouldBe 1
                    it["origins.myApp.requests.response.status.200"]!!.get("count") shouldBe 1
                }
            }

            scenario("... and unregisters prefixed connection pool metrics") {
                styxServer().removeRoutingObject("hostProxy")

                eventually(2.seconds, AssertionError::class.java) {
                    styxServer().metrics().let {
                        it["origins.myApp.localhost:${mockServer.port()}.connectionspool.connection-attempts"].shouldBeNull()
                    }
                }
            }

            // Continues from previous test
            scenario("!Unregisters prefixed origin/application metrics") {
                // TODO: Not supported yet. An existing issue within styx.
                eventually(2.seconds, AssertionError::class.java) {
                    styxServer().metrics().let {
                        it["origins.myApp.localhost:${mockServer.port()}.requests.response.status.200"].shouldBeNull()
                        it["origins.myApp.requests.response.status.200"].shouldBeNull()
                    }
                }
            }
        }
    }

    private val styxServer = StyxServerProvider(
            defaultConfig="""
                proxy:
                  connectors:
                    http:
                      port: 0
                  clientWorkerThreadsCount: 3

                admin:
                  connectors:
                    http:
                      port: 0
                      
                services:
                  factories: {}                                     

                httpPipeline: hostProxy
                """.trimIndent()
            )

    private val testServer = StyxServerProvider("""
                                proxy:
                                  connectors:
                                    http:
                                      port: 0
                                    https:
                                      port: 0

                                admin:
                                  connectors:
                                    http:
                                      port: 0
                                      
                                services:
                                  factories: {}

                                httpPipeline:
                                  type: ConditionRouter
                                  config:
                                    routes:
                                      - condition: protocol() == "https"
                                        destination:
                                          type: StaticResponseHandler
                                          config:
                                            status: 200
                                            content: "Hello - HTTPS"
                                    fallback:
                                      type: StaticResponseHandler
                                      config:
                                        status: 200
                                        content: "Hello - HTTP"
                              """.trimIndent())

    val client: StyxHttpClient = System.setProperty("io.netty.eventLoopThreads", "2").let {StyxHttpClient.Builder().build()}

    val mockServer = MockOriginServer.create("", "", 0, HttpConnectorConfig(0))
            .start()
            .stub(WireMock.get(urlMatching("/.*")), aResponse()
                    .withStatus(200)
                    .withBody("mock-server-01")
                    .withHeader("HEADER", "RANDOMLONGVALUETOVERIFYMAXHEADERSIZE")
            )

            .stub(WireMock.get(urlMatching("/slow/.*")), aResponse()
                    .withStatus(200)
                    .withFixedDelay(1500)
                    .withBody("mock-server-01 slow"))
}<|MERGE_RESOLUTION|>--- conflicted
+++ resolved
@@ -27,7 +27,6 @@
 import com.hotels.styx.client.StyxHttpClient
 import com.hotels.styx.server.HttpConnectorConfig
 import com.hotels.styx.servers.MockOriginServer
-import com.hotels.styx.support.ResourcePaths
 import com.hotels.styx.support.StyxServerProvider
 import com.hotels.styx.support.metrics
 import com.hotels.styx.support.newRoutingObject
@@ -190,16 +189,9 @@
                                pendingConnectionTimeoutMillis: 15000
                            """.trimIndent()) shouldBe CREATED
 
-<<<<<<< HEAD
                 val requestFutures = (1..10)
                         .map { "/$it" }
                         .map { it to client.send(get(it).header(HOST, styxServer().proxyHttpHostHeader()).build()) }
-=======
-                val requestFutures = (1..10).map {
-                    client.send(get("/")
-                        .header(HOST, styxServer().proxyHttpHostHeader())
-                        .build()) }
->>>>>>> 613b5950
 
                 requestFutures
                         .forEach { (url, future) ->
